--- conflicted
+++ resolved
@@ -69,7 +69,6 @@
     assert np.allclose(units.get_cooling_duty(), 134.66774238880174, rtol=1e-2)
     assert np.allclose(units.get_electricity_consumption(), 3.689496361470118, rtol=1e-2)
     assert np.allclose(units.get_electricity_production(), 3.6894963614701215, rtol=1e-2)   
-<<<<<<< HEAD
     
 def test_ethanol_adipic():
     bst.process_tools.default_utilities()
@@ -119,27 +118,12 @@
     assert np.allclose(units.get_electricity_consumption(), 45.934100853716096, rtol=0.01)
     assert np.allclose(units.get_electricity_production(), 0.0)
 
-=======
-
 @pytest.mark.slow
->>>>>>> 45a8cc38
 def test_wheatstraw():
     from biorefineries import wheatstraw as ws
     ws.load()
     MESP = ws.wheatstraw_tea.solve_price(ws.ethanol)
     units = UnitGroup('Biorefinery', ws.wheatstraw_tea.units)
-<<<<<<< HEAD
-    assert np.allclose(MESP, 0.8988122216128204, rtol=1e-2)
-    assert np.allclose(ws.wheatstraw_tea.sales, 126993140.05266903, rtol=1e-2)
-    assert np.allclose(ws.wheatstraw_tea.material_cost, 63299710.08900007, rtol=1e-2)
-    assert np.allclose(ws.wheatstraw_tea.installed_equipment_cost, 244243473.75764972, rtol=1e-2)
-    assert np.allclose(ws.wheatstraw_tea.utility_cost, -8089087.901156843, rtol=1e-2)
-    assert np.allclose(units.get_heating_duty(), 186.2281059784184, rtol=1e-2)
-    assert np.allclose(units.get_cooling_duty(), 270.20290353471364, rtol=1e-2)
-    assert np.allclose(units.get_electricity_consumption(), 22.924114167705298, rtol=1e-2)
-    assert np.allclose(units.get_electricity_production(), 39.74032666884628, rtol=1e-2)
-
-=======
     assert np.allclose(MESP, 0.9384667423768497, rtol=1e-2)
     assert np.allclose(ws.wheatstraw_tea.sales, 130275585.21251984, rtol=1e-2)
     assert np.allclose(ws.wheatstraw_tea.material_cost, 63298497.065546915, rtol=1e-2)
@@ -165,7 +149,6 @@
     assert np.allclose(units.get_cooling_duty(), 201.26648298810298, rtol=1e-2)
     assert np.allclose(units.get_electricity_consumption(), 31.999853945401934, rtol=1e-2)
     assert np.allclose(units.get_electricity_production(), 34.44884396679516, rtol=1e-2)
->>>>>>> 45a8cc38
     
 if __name__ == '__main__':
     test_sugarcane()
@@ -173,9 +156,9 @@
     test_cornstover()
     test_wheatstraw()
     test_LAOs()
-<<<<<<< HEAD
+    test_annimal_bedding()
 #    test_ethanol_adipic()
 #    test_lactic()
-=======
-    test_annimal_bedding()
->>>>>>> 45a8cc38
+
+
+
