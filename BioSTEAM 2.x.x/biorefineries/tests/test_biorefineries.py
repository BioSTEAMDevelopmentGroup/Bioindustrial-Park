--- conflicted
+++ resolved
@@ -69,55 +69,54 @@
     assert np.allclose(units.get_electricity_consumption(), 3.689496361470118, rtol=1e-2)
     assert np.allclose(units.get_electricity_production(), 3.6894963614701215, rtol=1e-2)   
     
-<<<<<<< HEAD
 def test_ethanol_adipic():
     bst.process_tools.default_utilities()
     from biorefineries import ethanol_adipic
     acid = ethanol_adipic.system_acid
-    MESP = acid.simulate_get_MESP()
-    assert np.allclose(MESP, 2.3383974799850873, atol=0.001)
+    MESP = acid.ethanol.price
+    assert np.allclose(MESP, 2.512942530141015, atol=0.01)
     tea = acid.ethanol_tea
-    assert np.allclose(tea.sales, 142814170.6871417, rtol=0.001)
-    assert np.allclose(tea.material_cost, 98030872.485875, rtol=0.001)
-    assert np.allclose(tea.installed_equipment_cost, 201617183.59793562, rtol=0.001)
-    assert np.allclose(tea.utility_cost, -12104425.737786738, rtol=0.001)
+    assert np.allclose(tea.sales, 153621809.87439528, rtol=0.01)
+    assert np.allclose(tea.material_cost, 112976158.84156583, rtol=0.01)
+    assert np.allclose(tea.installed_equipment_cost, 202999332.38051096, rtol=0.01)
+    assert np.allclose(tea.utility_cost, -16654751.636141604, rtol=0.01)
     units = UnitGroup('Biorefinery', acid.ethanol_tea.units)
-    assert np.allclose(acid.CHP.system_heating_demand/1e6, 359.9811664916131, rtol=0.001)
-    assert np.allclose(units.get_cooling_duty(), 330.92129172498926, rtol=0.001)
-    assert np.allclose(units.get_electricity_consumption(), 23.900435032178247, rtol=0.001)
-    assert np.allclose(units.get_electricity_production(), 45.06746566975969, rtol=0.001)
+    assert np.allclose(acid.CHP.system_heating_demand/1e6, 342.19255164427744, rtol=0.01)
+    assert np.allclose(units.get_cooling_duty(), 335.3383652559594, rtol=0.01)
+    assert np.allclose(units.get_electricity_consumption(), 23.921945234219077, rtol=0.01)
+    assert np.allclose(units.get_electricity_production(), 53.04613879616649, rtol=0.01)
     
     base = ethanol_adipic.system_base
-    MESP = base.simulate_get_MESP()
-    assert np.allclose(MESP, 2.206842775418839, atol=0.001)
+    MESP = base.ethanol.price
+    assert np.allclose(MESP, 2.723886457801242, atol=0.01)
     tea = base.ethanol_adipic_tea
-    assert np.allclose(tea.sales, 235176081.26473045, rtol=0.001)
-    assert np.allclose(tea.material_cost, 131288487.04028216, rtol=0.001)
-    assert np.allclose(tea.installed_equipment_cost, 298528854.16088444, rtol=0.001)
-    assert np.allclose(tea.utility_cost, 14579802.123597547, rtol=0.001)
+    assert np.allclose(tea.sales, 220968148.48076087, rtol=0.01)
+    assert np.allclose(tea.material_cost, 121378733.07275604, rtol=0.01)
+    assert np.allclose(tea.installed_equipment_cost, 284333240.3730375, rtol=0.01)
+    assert np.allclose(tea.utility_cost, 14299236.824111573, rtol=0.01)
     units = UnitGroup('Biorefinery', base.ethanol_adipic_tea.units)
-    assert np.allclose(base.CHP.system_heating_demand/1e6, 336.5735818785919, rtol=0.001)
-    assert np.allclose(units.get_cooling_duty(), 359.1181296316559, rtol=0.001)
-    assert np.allclose(units.get_electricity_consumption(), 27.19544073551338, rtol=0.001)
+    assert np.allclose(base.CHP.system_heating_demand/1e6, 307.55991674861224, rtol=0.01)
+    assert np.allclose(units.get_cooling_duty(), 259.37733506080116, rtol=0.01)
+    assert np.allclose(units.get_electricity_consumption(), 26.67210736583321, rtol=0.001)
     assert np.allclose(units.get_electricity_production(), 0.0)
     
 def test_lactic():
     bst.process_tools.default_utilities()
     from biorefineries import lactic
     system = lactic.system
-    MPSP = system.simulate_get_MPSP()
-    assert np.allclose(MPSP, 1.47295738396085, atol=0.001)
+    MPSP = system.lactic_acid.price
+    assert np.allclose(MPSP, 1.548015650016793, atol=0.01)
     tea = system.lactic_tea
-    assert np.allclose(tea.sales, 349336905.47623944, rtol=0.001)
-    assert np.allclose(tea.material_cost, 231659140.1072927, rtol=0.001)
-    assert np.allclose(tea.installed_equipment_cost, 337250395.9673476, rtol=0.001)
-    assert np.allclose(tea.utility_cost, 25533406.595646832, rtol=0.001)
+    assert np.allclose(tea.sales, 335881119.8206509, rtol=0.01)
+    assert np.allclose(tea.material_cost, 221588718.1301599, rtol=0.01)
+    assert np.allclose(tea.installed_equipment_cost, 324175792.74265414, rtol=0.01)
+    assert np.allclose(tea.utility_cost, 25350111.57914885, rtol=0.01)
     units = UnitGroup('Biorefinery', system.lactic_tea.units)
-    assert np.allclose(system.CHP.system_heating_demand/1e6, 1982.4854859150275, rtol=0.001)
-    assert np.allclose(-system.CT.system_cooling_water_duty/1e6, 1850.3994601177017, rtol=0.001)
-    assert np.allclose(units.get_electricity_consumption(), 46.26622924484822, rtol=0.001)
+    assert np.allclose(system.CHP.system_heating_demand/1e6, 1812.5943347629961, rtol=0.01)
+    assert np.allclose(-system.CT.system_cooling_water_duty/1e6, 1715.9264327014253, rtol=0.01)
+    assert np.allclose(units.get_electricity_consumption(), 45.934100853716096, rtol=0.01)
     assert np.allclose(units.get_electricity_production(), 0.0)
-=======
+
 def test_wheatstraw():
     from biorefineries import wheatstraw as ws
     ws.load()
@@ -132,30 +131,13 @@
     assert np.allclose(units.get_cooling_duty(), 270.20290353471364, rtol=1e-2)
     assert np.allclose(units.get_electricity_consumption(), 22.924114167705298, rtol=1e-2)
     assert np.allclose(units.get_electricity_production(), 39.74032666884628, rtol=1e-2)
->>>>>>> c9ed73ad
+
     
 if __name__ == '__main__':
     test_sugarcane()
     test_lipidcane()
     test_cornstover()
-<<<<<<< HEAD
-    test_LAOs()
-    test_lactic()
-
-
-
-
-
-
-
-
-
-
-
-
-
-
-=======
     test_wheatstraw()
     test_LAOs()
->>>>>>> c9ed73ad
+    test_ethanol_adipic()
+    test_lactic()
