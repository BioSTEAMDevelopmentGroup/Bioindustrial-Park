# -*- coding: utf-8 -*-
# BioSTEAM: The Biorefinery Simulation and Techno-Economic Analysis Modules
# Copyright (C) 2020, Yoel Cortes-Pena <yoelcortes@gmail.com>
# 
# This module is under the UIUC open-source license. See 
# github.com/BioSTEAMDevelopmentGroup/biosteam/blob/master/LICENSE.txt
# for license details.
"""
"""
import numpy as np
import biosteam as bst
import thermosteam as tmo
import flexsolve as flx
import pytest
from biosteam.process_tools import UnitGroup
from importlib import import_module

__all__ = (
    'test_sugarcane',
    'test_lipidcane',
    'test_cornstover',
    'test_LAOs',
    'test_wheatstraw',
    'test_animal_bedding',
    'test_lactic',
    'test_ethanol_adipic',
    'generate_all_code',
    'generate_code',
    'print_results',
)

# Block speed-up for consistent testing. Note that speed-up wrapps functions,
# thus preventing code coverage to be analyzed
bst.speed_up = tmo.speed_up = flx.speed_up = lambda: None 

feedstocks_by_module = {
    'corn': 'corn',
    'lipidcane': 'lipidcane',
    'cornstover': 'cornstover',
    'sugarcane': 'sugarcane',
    'LAOs': 'glucose',
    'lactic': 'feedstock',
    'ethanol_adipic': 'feedstock',
    'wheatstraw': 'wheatstraw',
    'animal_bedding': 'bedding',
    # 'HP': 'feedstock',
}
products_by_module = {
    'corn': 'ethanol',
    'lipidcane': 'ethanol',
    'cornstover': 'ethanol',
    'sugarcane': 'ethanol',
    'LAOs': 'octene',
    'wheatstraw': 'ethanol',
    'animal_bedding': 'ethanol',
    'lactic': 'lactic_acid',
    'ethanol_adipic': 'ethanol',
    'HP': 'AcrylicAcid',
}

marked_slow = {'wheatstraw', 'animal_bedding'}

configurations = {
    'HP': ('cellulosic', 'sugarcane')
}

def generate_code(module_name, feedstock_name=None, product_name=None, configuration=None):
    if not feedstock_name:
        feedstock_name = feedstocks_by_module[module_name]
    if not product_name:
        product_name = products_by_module[module_name]
    bst.process_tools.default()
    module = import_module('biorefineries.' + module_name)
    try: module.load(configuration)
    except: pass
    feedstock = getattr(module, feedstock_name)
    product = getattr(module, product_name)
    tea_name = f'{module_name}_tea'
    try:
        tea = getattr(module, tea_name)
    except AttributeError:
        try:
            tea_name = f'{feedstock_name}_tea'
            tea = getattr(module, tea_name)
        except AttributeError:
            tea_name = f'{product_name}_tea'
            tea = getattr(module, tea_name)
    units = UnitGroup('Biorefinery', tea.units)
    IRR = tea.IRR
    sales = tea.sales
    material_cost = tea.material_cost
    installed_equipment_cost = tea.installed_equipment_cost
    utility_cost = tea.utility_cost
    heating_duty = units.get_heating_duty()
    cooling_duty = units.get_cooling_duty()
    electricity_consumption = units.get_electricity_consumption()
    electricity_production = units.get_electricity_production()
    configuration_tag = f"_{configuration}" if configuration else ''
    configuration_name = f"'{configuration}'" if configuration else ''
    print(
    ("@pytest.mark.slow\n" if module_name in marked_slow else "") +
    f"""def test_{module_name}{configuration_tag}():
    bst.process_tools.default()
    from biorefineries import {module_name} as module
    try: module.load({configuration_name})
    except: pass
    feedstock = module.{feedstock_name}
    product = module.{product_name}
    tea = module.{tea_name}
    units = UnitGroup('Biorefinery', tea.units)
    assert np.allclose(tea.IRR, {IRR}, rtol=1e-2)
    assert np.allclose(feedstock.price, {feedstock.price}, rtol=1e-2)
    assert np.allclose(product.price, {product.price}, rtol=1e-2)
    assert np.allclose(tea.sales, {sales}, rtol=1e-2)
    assert np.allclose(tea.material_cost, {material_cost}, rtol=1e-2)
    assert np.allclose(tea.installed_equipment_cost, {installed_equipment_cost}, rtol=1e-2)
    assert np.allclose(tea.utility_cost, {utility_cost}, rtol=1e-2)
    assert np.allclose(units.get_heating_duty(), {heating_duty}, rtol=1e-2)
    assert np.allclose(units.get_cooling_duty(), {cooling_duty}, rtol=1e-2)
    assert np.allclose(units.get_electricity_consumption(), {electricity_consumption}, rtol=1e-2)
    assert np.allclose(units.get_electricity_production(), {electricity_production}, rtol=1e-2)
    bst.process_tools.default()
    """
    )

def generate_all_code():
    from warnings import filterwarnings
    filterwarnings('ignore')
    for i in feedstocks_by_module: 
        if i in configurations:
            for j in configurations[i]:
                generate_code(i, configuration=j)
        else:
            generate_code(i)
        
def print_results(tea):
    units = UnitGroup('Biorefinery', tea.units)
    print('Sales:', tea.sales)
    print('Material cost:', tea.material_cost)
    print('Installed equipment cost:', tea.installed_equipment_cost)
    print('Utility cost:', tea.utility_cost)
    print('Heating duty:', units.get_heating_duty())
    print('Cooling duty:', units.get_cooling_duty())
    print('Electricity consumption:', units.get_electricity_consumption())
    print('Electricity production:', units.get_electricity_production())
    
def test_corn():
    bst.process_tools.default()
    from biorefineries import corn as module
    try: module.load()
    except: pass
    feedstock = module.corn
    product = module.ethanol
    tea = module.corn_tea
    units = UnitGroup('Biorefinery', tea.units)
    assert np.allclose(tea.IRR, 0.05606267995374257, rtol=1e-2)
    assert np.allclose(feedstock.price, 0.13227735731092652, rtol=1e-2)
    assert np.allclose(product.price, 0.48547915353569393, rtol=1e-2)
    assert np.allclose(tea.sales, 73912568.53879255, rtol=1e-2)
    assert np.allclose(tea.material_cost, 54229626.88747712, rtol=1e-2)
    assert np.allclose(tea.installed_equipment_cost, 67960433.4605588, rtol=1e-2)
    assert np.allclose(tea.utility_cost, 7128166.952671746, rtol=1e-2)
    assert np.allclose(units.get_heating_duty(), 103.60098518259758, rtol=1e-2)
    assert np.allclose(units.get_cooling_duty(), 98.00147131487894, rtol=1e-2)
    assert np.allclose(units.get_electricity_consumption(), 2.3398776867051008, rtol=1e-2)
    assert np.allclose(units.get_electricity_production(), 0.0, rtol=1e-2)
    bst.process_tools.default()
    
def test_lipidcane():
    bst.process_tools.default()
    from biorefineries import lipidcane as module
    try: module.load()
    except: pass
    feedstock = module.lipidcane
    product = module.ethanol
    tea = module.lipidcane_tea
    units = UnitGroup('Biorefinery', tea.units)
    assert np.allclose(tea.IRR, 0.18586448148447074, rtol=1e-2)
    assert np.allclose(feedstock.price, 0.03455, rtol=1e-2)
    assert np.allclose(product.price, 0.789, rtol=1e-2)
    assert np.allclose(tea.sales, 102497997.61213739, rtol=1e-2)
    assert np.allclose(tea.material_cost, 61815766.77496515, rtol=1e-2)
    assert np.allclose(tea.installed_equipment_cost, 206056735.31375447, rtol=1e-2)
    assert np.allclose(tea.utility_cost, -23872011.50823791, rtol=1e-2)
    assert np.allclose(units.get_heating_duty(), 238.53211737548415, rtol=1e-2)
    assert np.allclose(units.get_cooling_duty(), 231.59059850431407, rtol=1e-2)
    assert np.allclose(units.get_electricity_consumption(), 9.656994996831559, rtol=1e-2)
    assert np.allclose(units.get_electricity_production(), 86.16985239503002, rtol=1e-2)
    bst.process_tools.default()
    
def test_cornstover():
    bst.process_tools.default()
    from biorefineries import cornstover as module
    try: module.load()
    except: pass
    feedstock = module.cornstover
    product = module.ethanol
    tea = module.cornstover_tea
    units = UnitGroup('Biorefinery', tea.units)
    assert np.allclose(tea.IRR, 0.1, rtol=1e-2)
    assert np.allclose(feedstock.price, 0.05158816935126135, rtol=1e-2)
    assert np.allclose(product.price, 0.7482483699367404, rtol=1e-2)
    assert np.allclose(tea.sales, 128821625.49096686, rtol=1e-2)
    assert np.allclose(tea.material_cost, 74226868.88748012, rtol=1e-2)
    assert np.allclose(tea.installed_equipment_cost, 212616580.3820318, rtol=1e-2)
    assert np.allclose(tea.utility_cost, -6079018.078107394, rtol=1e-2)
    assert np.allclose(units.get_heating_duty(), 342.15069859531536, rtol=1e-2)
    assert np.allclose(units.get_cooling_duty(), 363.67210809264094, rtol=1e-2)
    assert np.allclose(units.get_electricity_consumption(), 23.171034761309233, rtol=1e-2)
    assert np.allclose(units.get_electricity_production(), 35.80856090132211, rtol=1e-2)
    bst.process_tools.default()
    
def test_sugarcane():
    bst.process_tools.default()
    from biorefineries import sugarcane as module
    try: module.load()
    except: pass
    feedstock = module.sugarcane
    product = module.ethanol
    tea = module.sugarcane_tea
    units = UnitGroup('Biorefinery', tea.units)
    assert np.allclose(tea.IRR, 0.11843558080134331, rtol=1e-2)
    assert np.allclose(feedstock.price, 0.03455, rtol=1e-2)
    assert np.allclose(product.price, 0.789, rtol=1e-2)
    assert np.allclose(tea.sales, 87954334.01719512, rtol=1e-2)
    assert np.allclose(tea.material_cost, 60189902.04737118, rtol=1e-2)
    assert np.allclose(tea.installed_equipment_cost, 168518159.49468565, rtol=1e-2)
    assert np.allclose(tea.utility_cost, -9725409.400728818, rtol=1e-2)
    assert np.allclose(units.get_heating_duty(), 268.1840520732359, rtol=1e-2)
    assert np.allclose(units.get_cooling_duty(), 234.4653174161779, rtol=1e-2)
    assert np.allclose(units.get_electricity_consumption(), 9.69770115762298, rtol=1e-2)
    assert np.allclose(units.get_electricity_production(), 40.86888513431792, rtol=1e-2)
    bst.process_tools.default()
    
def test_LAOs():
    bst.process_tools.default()
    from biorefineries import LAOs as module
    try: module.load()
    except: pass
    feedstock = module.glucose
    product = module.octene
    tea = module.LAOs_tea
    units = UnitGroup('Biorefinery', tea.units)
    assert np.allclose(tea.IRR, 0.1, rtol=1e-2)
    assert np.allclose(feedstock.price, 0.265, rtol=1e-2)
    assert np.allclose(product.price, 1.3038922658689165, rtol=1e-2)
    assert np.allclose(tea.sales, 163010796.26698953, rtol=1e-2)
    assert np.allclose(tea.material_cost, 135660850.13176012, rtol=1e-2)
    assert np.allclose(tea.installed_equipment_cost, 61119512.1661787, rtol=1e-2)
    assert np.allclose(tea.utility_cost, 2790547.951094732, rtol=1e-2)
    assert np.allclose(units.get_heating_duty(), 40.037862403157085, rtol=1e-2)
    assert np.allclose(units.get_cooling_duty(), 125.33480042587112, rtol=1e-2)
    assert np.allclose(units.get_electricity_consumption(), 3.596731734815918, rtol=1e-2)
    assert np.allclose(units.get_electricity_production(), 3.5967317348159167, rtol=1e-2)
    bst.process_tools.default()

def test_lactic():
    bst.process_tools.default()
    from biorefineries import lactic as module
    module.load_system('SSCF')
    feedstock = module.feedstock
    product = module.lactic_acid
    tea = module.lactic_tea
    units = UnitGroup('Biorefinery', tea.units)
    module.lactic_sys.simulate()
    assert np.allclose(tea.IRR, 0.1, rtol=1e-2)
    assert np.allclose(feedstock.price, 0.06287583717512708, rtol=1e-2)
<<<<<<< HEAD
    assert np.allclose(product.price, 1.8067211918843558, rtol=1e-2)
    assert np.allclose(tea.sales, 389912703.5291457, rtol=1e-2)
    assert np.allclose(tea.material_cost, 276651406.622365, rtol=1e-2)
    assert np.allclose(tea.installed_equipment_cost, 319878203.31120545, rtol=1e-2)
    assert np.allclose(tea.utility_cost, 25053067.891846113, rtol=1e-2)
    assert np.allclose(units.get_heating_duty(), 1827.4867538541203, rtol=1e-2)
    assert np.allclose(units.get_cooling_duty(), 1895.5294262036957, rtol=1e-2)
    assert np.allclose(units.get_electricity_consumption(), 45.39586122317549, rtol=1e-2)
=======
    assert np.allclose(product.price, 1.4974949528939008, rtol=1e-2)
    assert np.allclose(tea.sales, 325403817.71445084, rtol=1e-2)
    assert np.allclose(tea.material_cost, 219049298.67049602, rtol=1e-2)
    assert np.allclose(tea.installed_equipment_cost, 320065623.747657, rtol=1e-2)
    assert np.allclose(tea.utility_cost, 22275862.125477146, rtol=1e-2)
    assert np.allclose(units.get_heating_duty(), 1827.6448570487528, rtol=1e-2)
    assert np.allclose(units.get_cooling_duty(), 1895.7034071258267, rtol=1e-2)
    assert np.allclose(units.get_electricity_consumption(), 40.363597386165694, rtol=1e-2)
>>>>>>> a409b352
    assert np.allclose(units.get_electricity_production(), 0.0, rtol=1e-2)
    bst.process_tools.default()
    
# Work is ongoing, at this stage, it is fine as long as these modules can load
# and systems can be simulated
def test_ethanol_adipic():
    bst.process_tools.default()
    from biorefineries import ethanol_adipic as module
<<<<<<< HEAD
    try: module.load()
    except: pass
    feedstock = module.feedstock
    product = module.ethanol
    tea = module.ethanol_adipic_tea
    units = UnitGroup('Biorefinery', tea.units)
    assert np.allclose(tea.IRR, 0.1, rtol=1e-2)
    assert np.allclose(feedstock.price, 0.06287581915485817, rtol=1e-2)
    assert np.allclose(product.price, 0.8692024105761872, rtol=1e-2)
    assert np.allclose(tea.sales, 228372947.11068997, rtol=1e-2)
    assert np.allclose(tea.material_cost, 129080990.51974477, rtol=1e-2)
    assert np.allclose(tea.installed_equipment_cost, 282909000.80022407, rtol=1e-2)
    assert np.allclose(tea.utility_cost, 14242917.01549546, rtol=1e-2)
    assert np.allclose(units.get_heating_duty(), 296.83421587879803, rtol=1e-2)
    assert np.allclose(units.get_cooling_duty(), 247.78275698784643, rtol=1e-2)
    assert np.allclose(units.get_electricity_consumption(), 26.567055047257778, rtol=1e-2)
    assert np.allclose(units.get_electricity_production(), 0.0, rtol=1e-2)
=======
    module.load_system('acid', 'HMPP')
    module.biorefinery.simulate()
    module.load_system('AFEX', 'CPP_AFEX')
    module.biorefinery.simulate()
    module.load_system('base', 'HMPP')
    module.biorefinery.simulate()
>>>>>>> a409b352
    bst.process_tools.default()
    
@pytest.mark.slow
def test_wheatstraw():
    bst.process_tools.default()
    from biorefineries import wheatstraw as module
    try: module.load()
    except: pass
    feedstock = module.wheatstraw
    product = module.ethanol
    tea = module.wheatstraw_tea
    units = UnitGroup('Biorefinery', tea.units)
    assert np.allclose(tea.IRR, 0.1, rtol=1e-2)
    assert np.allclose(feedstock.price, 0.056999999999999995, rtol=1e-2)
    assert np.allclose(product.price, 0.9033321094343063, rtol=1e-2)
    assert np.allclose(tea.sales, 128751220.49360518, rtol=1e-2)
    assert np.allclose(tea.material_cost, 63431132.07841703, rtol=1e-2)
    assert np.allclose(tea.installed_equipment_cost, 237441843.41517347, rtol=1e-2)
    assert np.allclose(tea.utility_cost, -5034648.66311628, rtol=1e-2)
    assert np.allclose(units.get_heating_duty(), 216.35813625516792, rtol=1e-2)
    assert np.allclose(units.get_cooling_duty(), 265.7465556328792, rtol=1e-2)
    assert np.allclose(units.get_electricity_consumption(), 23.125593758589847, rtol=1e-2)
    assert np.allclose(units.get_electricity_production(), 33.592005154050234, rtol=1e-2)
    bst.process_tools.default()
    
@pytest.mark.slow
def test_animal_bedding():
    bst.process_tools.default()
    from biorefineries import animal_bedding as module
    try: module.load()
    except: pass
    feedstock = module.bedding
    product = module.ethanol
    tea = module.bedding_tea
    units = UnitGroup('Biorefinery', tea.units)
    assert np.allclose(tea.IRR, 0.1, rtol=1e-2)
    assert np.allclose(feedstock.price, 0.003, rtol=1e-2)
    assert np.allclose(product.price, 0.7890118048567955, rtol=1e-2)
    assert np.allclose(tea.sales, 107275778.85699502, rtol=1e-2)
    assert np.allclose(tea.material_cost, 32460366.631773323, rtol=1e-2)
    assert np.allclose(tea.installed_equipment_cost, 262912439.97063047, rtol=1e-2)
    assert np.allclose(tea.utility_cost, -2560757.2115471847, rtol=1e-2)
    assert np.allclose(units.get_heating_duty(), 165.1624907961539, rtol=1e-2)
    assert np.allclose(units.get_cooling_duty(), 211.85054691475685, rtol=1e-2)
    assert np.allclose(units.get_electricity_consumption(), 29.19232139864, rtol=1e-2)
    assert np.allclose(units.get_electricity_production(), 34.515818677863315, rtol=1e-2)
    bst.process_tools.default()
    
    

### DO NOT DELETE:
### Code commented for legacy purposes
# @pytest.mark.slow
# def test_lactic():
#     from biorefineries import lactic
#     bst.process_tools.default_utilities()
#     system = lactic.system
#     MPSP = system.lactic_acid.price
#     assert np.allclose(MPSP, 1.5285811040727408, atol=0.01)
#     tea = system.lactic_tea
#     assert np.allclose(tea.sales, 332247972.3322271, rtol=0.01)
#     assert np.allclose(tea.material_cost, 218911499.70700422, rtol=0.01)
#     assert np.allclose(tea.installed_equipment_cost, 321744540.84435904, rtol=0.01)
#     assert np.allclose(tea.utility_cost, 24995492.58140952, rtol=0.01)
#     units = UnitGroup('Biorefinery', system.lactic_tea.units)
#     assert np.allclose(system.CHP.system_heating_demand/1e6, 1763.4942302374052, rtol=0.01)
#     assert np.allclose(-system.CT.system_cooling_water_duty/1e6, 1629.0964343101657, rtol=0.01)
#     assert np.allclose(units.get_electricity_consumption(), 45.291535445041546, rtol=0.01)
#     assert np.allclose(units.get_electricity_production(), 0.0)

# @pytest.mark.slow
# def test_ethanol_adipic():
#     bst.process_tools.default_utilities()
#     from biorefineries import ethanol_adipic
#     acid = ethanol_adipic.system_acid
#     MESP = acid.ethanol.price * acid._ethanol_kg_2_gal
#     assert np.allclose(MESP, 2.486866594017598, atol=0.01)
#     tea = acid.ethanol_tea
#     assert np.allclose(tea.sales, 152002785.9542236, rtol=0.01)
#     assert np.allclose(tea.material_cost, 112973059.93909653, rtol=0.01)
#     assert np.allclose(tea.installed_equipment_cost, 202880204.7890376, rtol=0.01)
#     assert np.allclose(tea.utility_cost, -18225095.0315181, rtol=0.01)
#     units = UnitGroup('Biorefinery', acid.ethanol_tea.units)
#     assert np.allclose(acid.CHP.system_heating_demand/1e6, 333.8802418517945, rtol=0.01)
#     assert np.allclose(units.get_cooling_duty(), 327.05990128304114, rtol=0.01)
#     assert np.allclose(units.get_electricity_consumption(), 23.84999102548279, rtol=0.01)
#     assert np.allclose(units.get_electricity_production(), 55.72024685271333, rtol=0.01)
    
#     base = ethanol_adipic.system_base
#     MESP = base.ethanol.price * base._ethanol_kg_2_gal
#     assert np.allclose(MESP, 2.703699730342356, atol=0.01)
#     tea = base.ethanol_adipic_tea
#     assert np.allclose(tea.sales, 219850046.2308626, rtol=0.01)
#     assert np.allclose(tea.material_cost, 120551649.9082640, rtol=0.01)
#     assert np.allclose(tea.installed_equipment_cost, 283345546.0556234, rtol=0.01)
#     assert np.allclose(tea.utility_cost, 14241964.663629433, rtol=0.01)
#     units = UnitGroup('Biorefinery', base.ethanol_adipic_tea.units)
#     assert np.allclose(base.CHP.system_heating_demand/1e6, 296.8322623939439, rtol=0.01)
#     assert np.allclose(units.get_cooling_duty(), 247.79573940245342, rtol=0.01)
#     assert np.allclose(units.get_electricity_consumption(), 26.565278642577344, rtol=0.001)
#     assert np.allclose(units.get_electricity_production(), 0.0)
    
# if __name__ == '__main__':
#     test_corn()
#     test_sugarcane()
#     test_lipidcane()
#     test_cornstover()
#     # test_HP_cellulosic()
#     # test_HP_sugarcane()
#     test_LAOs()
#     test_lactic()
#     test_ethanol_adipic()



<|MERGE_RESOLUTION|>--- conflicted
+++ resolved
@@ -265,25 +265,14 @@
     module.lactic_sys.simulate()
     assert np.allclose(tea.IRR, 0.1, rtol=1e-2)
     assert np.allclose(feedstock.price, 0.06287583717512708, rtol=1e-2)
-<<<<<<< HEAD
-    assert np.allclose(product.price, 1.8067211918843558, rtol=1e-2)
-    assert np.allclose(tea.sales, 389912703.5291457, rtol=1e-2)
-    assert np.allclose(tea.material_cost, 276651406.622365, rtol=1e-2)
-    assert np.allclose(tea.installed_equipment_cost, 319878203.31120545, rtol=1e-2)
-    assert np.allclose(tea.utility_cost, 25053067.891846113, rtol=1e-2)
-    assert np.allclose(units.get_heating_duty(), 1827.4867538541203, rtol=1e-2)
-    assert np.allclose(units.get_cooling_duty(), 1895.5294262036957, rtol=1e-2)
-    assert np.allclose(units.get_electricity_consumption(), 45.39586122317549, rtol=1e-2)
-=======
-    assert np.allclose(product.price, 1.4974949528939008, rtol=1e-2)
-    assert np.allclose(tea.sales, 325403817.71445084, rtol=1e-2)
-    assert np.allclose(tea.material_cost, 219049298.67049602, rtol=1e-2)
-    assert np.allclose(tea.installed_equipment_cost, 320065623.747657, rtol=1e-2)
-    assert np.allclose(tea.utility_cost, 22275862.125477146, rtol=1e-2)
-    assert np.allclose(units.get_heating_duty(), 1827.6448570487528, rtol=1e-2)
-    assert np.allclose(units.get_cooling_duty(), 1895.7034071258267, rtol=1e-2)
-    assert np.allclose(units.get_electricity_consumption(), 40.363597386165694, rtol=1e-2)
->>>>>>> a409b352
+    assert np.allclose(tea.solve_price(product), 1.2375481488850741, rtol=1e-2)
+    assert np.allclose(tea.sales, 54875552.493761756, rtol=1e-2)
+    assert np.allclose(tea.material_cost, 219448144.20003855, rtol=1e-2)
+    assert np.allclose(tea.installed_equipment_cost, 320073822.05670184, rtol=1e-2)
+    assert np.allclose(tea.utility_cost, 22275814.89016047, rtol=1e-2)
+    assert np.allclose(units.get_heating_duty(), 1827.5926437830065, rtol=1e-2)
+    assert np.allclose(units.get_cooling_duty(), 1895.6520852552394, rtol=1e-2)
+    assert np.allclose(units.get_electricity_consumption(), 40.363511796333356, rtol=1e-2)
     assert np.allclose(units.get_electricity_production(), 0.0, rtol=1e-2)
     bst.process_tools.default()
     
@@ -292,32 +281,12 @@
 def test_ethanol_adipic():
     bst.process_tools.default()
     from biorefineries import ethanol_adipic as module
-<<<<<<< HEAD
-    try: module.load()
-    except: pass
-    feedstock = module.feedstock
-    product = module.ethanol
-    tea = module.ethanol_adipic_tea
-    units = UnitGroup('Biorefinery', tea.units)
-    assert np.allclose(tea.IRR, 0.1, rtol=1e-2)
-    assert np.allclose(feedstock.price, 0.06287581915485817, rtol=1e-2)
-    assert np.allclose(product.price, 0.8692024105761872, rtol=1e-2)
-    assert np.allclose(tea.sales, 228372947.11068997, rtol=1e-2)
-    assert np.allclose(tea.material_cost, 129080990.51974477, rtol=1e-2)
-    assert np.allclose(tea.installed_equipment_cost, 282909000.80022407, rtol=1e-2)
-    assert np.allclose(tea.utility_cost, 14242917.01549546, rtol=1e-2)
-    assert np.allclose(units.get_heating_duty(), 296.83421587879803, rtol=1e-2)
-    assert np.allclose(units.get_cooling_duty(), 247.78275698784643, rtol=1e-2)
-    assert np.allclose(units.get_electricity_consumption(), 26.567055047257778, rtol=1e-2)
-    assert np.allclose(units.get_electricity_production(), 0.0, rtol=1e-2)
-=======
     module.load_system('acid', 'HMPP')
     module.biorefinery.simulate()
     module.load_system('AFEX', 'CPP_AFEX')
     module.biorefinery.simulate()
     module.load_system('base', 'HMPP')
     module.biorefinery.simulate()
->>>>>>> a409b352
     bst.process_tools.default()
     
 @pytest.mark.slow
