--- conflicted
+++ resolved
@@ -48,13 +48,6 @@
     steam_utility.P = 44e5
     settings.get_agent('cooling_water').regeneration_price = 0
     settings.get_agent('chilled_water').heat_transfer_price = 0
-<<<<<<< HEAD
-
-Water_price = 0.0015  # $/kg
-PotassiumHydroxide_price = 0.5  # $/kg
-SodiumHydroxide_price = 0.5  # $/kg
-=======
     bst.PowerUtility.price = price['Electricity']
     set_GWPCF(bst.PowerUtility, 'Electricity')
-    set_FECCF(bst.PowerUtility, 'Electricity')
->>>>>>> 07231696
+    set_FECCF(bst.PowerUtility, 'Electricity')